--- conflicted
+++ resolved
@@ -64,13 +64,9 @@
 group :test do
   gem 'capybara'
   gem 'simplecov', require: false           # Test coverage generator. Go to /coverage/ after running tests
-<<<<<<< HEAD
   gem 'json', '~> 1.8', require: false      # Required by simplecov, > 2 removes support for Ruby 1.9
-  gem 'coveralls', require: false           # Test coverage website. Go to https://coveralls.io
+  gem 'codecov', require: false             # Test coverage website. Go to https://codecov.io
   gem 'tins', '~> 1.6.0', require: false    # Required by coveralls, > 1.6.0 removes support for Ruby 1.9
-=======
-  gem 'codecov', require: false             # Test coverage website. Go to https://codecov.io
->>>>>>> bf6f3e0c
   gem 'cucumber-rails', require: false
   gem 'cucumber', '1.3.20'
   gem 'database_cleaner'
