module ActiveAdmin
  module Filters

    # This form builder defines methods to build filter forms such
    # as the one found in the sidebar of the index page of a standard resource.
    class FormBuilder < ::ActiveAdmin::FormBuilder
      include ::ActiveAdmin::Filters::FormtasticAddons

      def initialize(*args)
        @use_form_buffer = true # force ActiveAdmin::FormBuilder to use the form buffer
        super
      end

      def filter(method, options = {})
        if method.present? && options[:as] ||= default_input_type(method)
          input(method, options)
        end
      end

      protected

      # Returns the default filter type for a given attribute
      def default_input_type(method, options = {})
<<<<<<< HEAD
        if reflection_for(method) || polymorphic_foreign_type?(method)
          :select
        elsif column = column_for(method)
=======
        return :string if method =~ /_(contains|starts_with|ends_with)\z/
        if (column = column_for(method))
>>>>>>> b3c8a171
          case column.type
          when :date, :datetime
            :date_range
          when :string, :text
            :string
          when :integer, :float, :decimal
            :numeric
          when :boolean
            :boolean
          end
        end
      end

      def custom_input_class_name(as)
        "Filter#{as.to_s.camelize}Input"
      end

      def active_admin_input_class_name(as)
        "ActiveAdmin::Inputs::Filter#{as.to_s.camelize}Input"
      end

    end


    # This module is included into the view
    module ViewHelper

      # Helper method to render a filter form
      def active_admin_filters_form_for(search, filters, options = {})
        defaults = { :builder => ActiveAdmin::Filters::FormBuilder,
                     :url     => collection_path,
                     :html    => {:class  => 'filter_form'} }
        required = { :html    => {:method => :get},
                     :as      => :q }
        options  = defaults.deep_merge(options).deep_merge(required)

        form_for search, options do |f|
          filters.group_by{ |o| o[:attribute] }.each do |attribute, array|
            opts     = array.last # grab last-defined `filter` call from DSL
            should   = opts.delete(:if)     || proc{ true }
            shouldnt = opts.delete(:unless) || proc{ false }

            if call_method_or_proc_on(self, should) && !call_method_or_proc_on(self, shouldnt)
              f.filter attribute, opts
            end
          end

          buttons = content_tag :div, :class => "buttons" do
            f.submit(I18n.t('active_admin.filter')) +
              link_to(I18n.t('active_admin.clear_filters'), "#", :class => "clear_filters_btn") +
              hidden_field_tags_for(params, :except => [:q, :page])
          end

          f.form_buffers.last + buttons
        end
      end

    end

  end
end<|MERGE_RESOLUTION|>--- conflicted
+++ resolved
@@ -21,14 +21,11 @@
 
       # Returns the default filter type for a given attribute
       def default_input_type(method, options = {})
-<<<<<<< HEAD
-        if reflection_for(method) || polymorphic_foreign_type?(method)
+        if method =~ /_(contains|starts_with|ends_with)\z/
+          :string
+        elsif reflection_for(method) || polymorphic_foreign_type?(method)
           :select
         elsif column = column_for(method)
-=======
-        return :string if method =~ /_(contains|starts_with|ends_with)\z/
-        if (column = column_for(method))
->>>>>>> b3c8a171
           case column.type
           when :date, :datetime
             :date_range
