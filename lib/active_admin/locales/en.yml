--- conflicted
+++ resolved
@@ -43,7 +43,6 @@
     blank_slate:
       content: "There are no %{resource_name} yet."
       link: "Create one"
-<<<<<<< HEAD
     batch_actions:
       button_label: "Batch Actions"
       delete_confirmation: "Are you sure you want to delete these %{plural_model}? You won't be able to undo this."
@@ -51,7 +50,7 @@
         one: "Successfully destroyed 1 %{model}"
         other: "Successfully destroyed %{count} %{plural_model}"
       selection_toggle_explanation: "(Toggle Selection)"
-=======
+      link: "Create one"
     comments:    
       body: "Body"
       author: "Author"
@@ -61,5 +60,4 @@
       no_comments_yet: "No comments yet."
       title_content: "Comments (%{count})"
       errors:
-        empty_text: "Comment wasn't saved, text was empty."
->>>>>>> 9e4fd8f8
+        empty_text: "Comment wasn't saved, text was empty."