require 'active_admin/helpers/settings'
require 'active_admin/resource_collection'
require 'active_admin/menu_builder'

module ActiveAdmin

  class ResourceMismatchError < StandardError; end

  # Namespaces are the basic organizing principle for resources within Active Admin
  #
  # Each resource is registered into a namespace which defines:
  #   * the namespaceing for routing
  #   * the module to namespace controllers
  #   * the menu which gets displayed (other resources in the same namespace)
  #
  # For example:
  #   
  #   ActiveAdmin.register Post, :namespace => :admin
  #
  # Will register the Post model into the "admin" namespace. This will namespace the
  # urls for the resource to "/admin/posts" and will set the controller to
  # Admin::PostsController
  #
  # You can also register to the "root" namespace, which is to say no namespace at all.
  #
  #   ActiveAdmin.register Post, :namespace => false
  #
  # This will register the resource to an instantiated namespace called :root. The 
  # resource will be accessible from "/posts" and the controller will be PostsController.
  #
  class Namespace
    include Settings

    RegisterEvent = 'active_admin.namespace.register'.freeze

    attr_reader :application, :resources, :name, :menu

    def initialize(application, name)
      @application = application
      @name = name.to_s.underscore.to_sym
      @resources = ResourceCollection.new
      register_module unless root?
      generate_dashboard_controller
    end

    # Register a resource into this namespace. The preffered method to access this is to 
    # use the global registration ActiveAdmin.register which delegates to the proper 
    # namespace instance.
    def register(resource_class, options = {}, &block)
      config = find_or_build_resource(resource_class, options)

      # Register the resource
      register_resource_controller(config)
<<<<<<< HEAD
      parse_registration_block(config, &block || Proc.new {})
      register_with_menu(config) if config.include_in_menu?
=======
      parse_registration_block(config, &block) if block_given?
      reset_menu!
>>>>>>> 26def0e3

      # Ensure that the dashboard is generated
      generate_dashboard_controller

      # Dispatch a registration event
      ActiveAdmin::Event.dispatch ActiveAdmin::Resource::RegisterEvent, config

      # Return the config
      config
    end

    def register_page(name, options = {}, &block)
      config = build_page(name, options)

      # Register the resource
      register_page_controller(config)
      parse_page_registration_block(config, &block) if block_given?
      reset_menu!

      config
    end

    def root?
      name == :root
    end

    # Returns the name of the module if required. Will be nil if none
    # is required.
    #
    # eg: 
    #   Namespace.new(:admin).module_name # => 'Admin'
    #   Namespace.new(:root).module_name # => nil
    #
    def module_name
      return nil if root?
      @module_name ||= name.to_s.camelize
    end

    # Returns the name of the dashboard controller for this namespace
    def dashboard_controller_name
      [module_name, "DashboardController"].compact.join("::")
    end

    # Unload all the registered resources for this namespace
    def unload!
      unload_resources!
      unload_dashboard!
      reset_menu!
    end

    # Returns the first registered ActiveAdmin::Resource instance for a given class
    def resource_for(klass)
      resources.find_by_resource_class(klass)
    end

    # Override from ActiveAdmin::Settings to inherit default attributes
    # from the application
    def read_default_setting(name)
      application.send(name)
    end

    def menu
      @menu ||= MenuBuilder.build_for_namespace(self)
    end

    def reset_menu!
      @menu = nil
    end

    protected

    # Either returns an existing Resource instance or builds a new
    # one for the resource and options
    def find_or_build_resource(resource_class, options)
      resources.add Resource.new(self, resource_class, options)
    end

    def build_page(name, options)
      resources.add Page.new(self, name, options)
    end

    def register_page_controller(config)
      eval "class ::#{config.controller_name} < ActiveAdmin::PageController; end"
      config.controller.active_admin_config = config
    end

    def unload_resources!
      resources.each do |resource|
        parent = (module_name || 'Object').constantize
        const_name = resource.controller_name.split('::').last
        # Remove the const if its been defined
        parent.send(:remove_const, const_name) if parent.const_defined?(const_name)
      end
      @resources = ResourceCollection.new
    end

    def unload_dashboard!
      # TODO: Only clear out my sections
      Dashboards.clear_all_sections!
    end

    # Creates a ruby module to namespace all the classes in if required
    def register_module
      eval "module ::#{module_name}; end"
    end

    def register_resource_controller(config)
      eval "class ::#{config.controller_name} < ActiveAdmin::ResourceController; end"
      config.controller.active_admin_config = config
    end

    def resource_dsl
      @resource_dsl ||= ResourceDSL.new
    end

    def parse_registration_block(config, &block)
      resource_dsl.run_registration_block(config, &block)
    end

    def page_dsl
      @page_dsl ||= PageDSL.new
    end

    def parse_page_registration_block(config, &block)
      page_dsl.run_registration_block(config, &block)
    end

    # Creates a dashboard controller for this config
    def generate_dashboard_controller
      eval "class ::#{dashboard_controller_name} < ActiveAdmin::Dashboards::DashboardController; end"
    end

  end
end<|MERGE_RESOLUTION|>--- conflicted
+++ resolved
@@ -51,13 +51,8 @@
 
       # Register the resource
       register_resource_controller(config)
-<<<<<<< HEAD
-      parse_registration_block(config, &block || Proc.new {})
-      register_with_menu(config) if config.include_in_menu?
-=======
       parse_registration_block(config, &block) if block_given?
       reset_menu!
->>>>>>> 26def0e3
 
       # Ensure that the dashboard is generated
       generate_dashboard_controller
