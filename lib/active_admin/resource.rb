--- conflicted
+++ resolved
@@ -1,9 +1,6 @@
 require 'active_admin/resource/action_items'
-<<<<<<< HEAD
+require 'active_admin/resource/controllers'
 require 'active_admin/resource/batch_actions'
-=======
-require 'active_admin/resource/controllers'
->>>>>>> 3c4ac594
 require 'active_admin/resource/menu'
 require 'active_admin/resource/page_presenters'
 require 'active_admin/resource/naming'
@@ -65,11 +62,7 @@
     include Controllers
     include PagePresenters
     include ActionItems
-<<<<<<< HEAD
     include BatchActions
-    include Menu
-=======
->>>>>>> 3c4ac594
     include Naming
     include Scopes
     include Sidebars
