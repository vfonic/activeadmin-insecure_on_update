--- conflicted
+++ resolved
@@ -48,7 +48,6 @@
         end
       end
 
-<<<<<<< HEAD
       class Wrapper
         @cache = {}
 
@@ -61,17 +60,6 @@
           else
             collection_decorator
           end
-=======
-      # Draper::CollectionDecorator was introduced in 1.0.0
-      # Draper::Decorator#collection_decorator_class was introduced in 1.3.0
-      def collection_decorator_class_for(decorator)
-        if Dependencies.draper?    '>= 1.3.0'
-          decorator.collection_decorator_class
-        elsif Dependencies.draper? '>= 1.0.0'
-          draper_collection_decorator
-        else
-          decorator
->>>>>>> 9fe7e29a
         end
 
       private
@@ -88,9 +76,9 @@
         # Draper::CollectionDecorator was introduced in 1.0.0
         # Draper::Decorator#collection_decorator_class was introduced in 1.3.0
         def self.find_collection_decorator(decorator)
-          if Dependencies.draper?    :>=, '1.3.0'
+          if Dependencies.draper?    '>= 1.3.0'
             decorator.collection_decorator_class
-          elsif Dependencies.draper? :>=, '1.0.0'
+          elsif Dependencies.draper? '>= 1.0.0'
             draper_collection_decorator
           else
             decorator
