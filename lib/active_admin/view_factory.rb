require 'active_admin/abstract_view_factory'

module ActiveAdmin
  class ViewFactory < AbstractViewFactory

    # Register Helper Renderers
    register  :global_navigation    => ActiveAdmin::Views::TabbedNavigation,
              :action_items         => ActiveAdmin::Views::ActionItems,
              :header               => ActiveAdmin::Views::HeaderRenderer,
              :dashboard_section    => ActiveAdmin::Views::DashboardSection,
              :index_scopes         => ActiveAdmin::Views::Scopes,
              :blank_slate          => ActiveAdmin::Views::BlankSlate,
              :popover              => ActiveAdmin::Views::Popover,
              :action_list_popover  => ActiveAdmin::Views::ActionListPopover,
              :batch_action_popover => ActiveAdmin::Views::BatchActionPopover
              

    # Register All The Pages
<<<<<<< HEAD
    register  :dashboard_page       => ActiveAdmin::Views::Pages::Dashboard,
              :index_page           => ActiveAdmin::Views::Pages::Index,
              :show_page            => ActiveAdmin::Views::Pages::Show,
              :new_page             => ActiveAdmin::Views::Pages::New,
              :edit_page            => ActiveAdmin::Views::Pages::Edit,
              :layout               => ActiveAdmin::Views::Pages::Layout
=======
    register  :dashboard_page     => ActiveAdmin::Views::Pages::Dashboard,
              :index_page         => ActiveAdmin::Views::Pages::Index,
              :show_page          => ActiveAdmin::Views::Pages::Show,
              :new_page           => ActiveAdmin::Views::Pages::Form,
              :edit_page          => ActiveAdmin::Views::Pages::Form,
              :layout             => ActiveAdmin::Views::Pages::Layout,
              :page               => ActiveAdmin::Views::Pages::Page
>>>>>>> 3c4ac594

  end
end<|MERGE_RESOLUTION|>--- conflicted
+++ resolved
@@ -4,6 +4,12 @@
   class ViewFactory < AbstractViewFactory
 
     # Register Helper Renderers
+    register  :global_navigation  	=> ActiveAdmin::Views::TabbedNavigation,
+              :action_items       	=> ActiveAdmin::Views::ActionItems,
+              :header             	=> ActiveAdmin::Views::HeaderRenderer,
+              :dashboard_section  	=> ActiveAdmin::Views::DashboardSection,
+              :index_scopes       	=> ActiveAdmin::Views::Scopes,
+              :blank_slate        	=> ActiveAdmin::Views::BlankSlate
     register  :global_navigation    => ActiveAdmin::Views::TabbedNavigation,
               :action_items         => ActiveAdmin::Views::ActionItems,
               :header               => ActiveAdmin::Views::HeaderRenderer,
@@ -16,22 +22,13 @@
               
 
     # Register All The Pages
-<<<<<<< HEAD
-    register  :dashboard_page       => ActiveAdmin::Views::Pages::Dashboard,
-              :index_page           => ActiveAdmin::Views::Pages::Index,
-              :show_page            => ActiveAdmin::Views::Pages::Show,
-              :new_page             => ActiveAdmin::Views::Pages::New,
-              :edit_page            => ActiveAdmin::Views::Pages::Edit,
-              :layout               => ActiveAdmin::Views::Pages::Layout
-=======
-    register  :dashboard_page     => ActiveAdmin::Views::Pages::Dashboard,
-              :index_page         => ActiveAdmin::Views::Pages::Index,
-              :show_page          => ActiveAdmin::Views::Pages::Show,
-              :new_page           => ActiveAdmin::Views::Pages::Form,
-              :edit_page          => ActiveAdmin::Views::Pages::Form,
-              :layout             => ActiveAdmin::Views::Pages::Layout,
-              :page               => ActiveAdmin::Views::Pages::Page
->>>>>>> 3c4ac594
+    register  :dashboard_page     	=> ActiveAdmin::Views::Pages::Dashboard,
+              :index_page         	=> ActiveAdmin::Views::Pages::Index,
+              :show_page          	=> ActiveAdmin::Views::Pages::Show,
+              :new_page           	=> ActiveAdmin::Views::Pages::Form,
+              :edit_page          	=> ActiveAdmin::Views::Pages::Form,
+              :layout             	=> ActiveAdmin::Views::Pages::Layout,
+              :page               	=> ActiveAdmin::Views::Pages::Page
 
   end
 end