--- conflicted
+++ resolved
@@ -14,20 +14,4 @@
 // Overriding any non-variable SASS must be done after the fact.
 // For example, to change the default status-tag color:
 //
-<<<<<<< HEAD
-//   body.active_admin {
-//      .status_tag { background: #6090DB; }
-//   }
-//
-// Notice that Active Admin CSS rules are nested within a
-// 'body.active_admin' selector to prevent conflicts with
-// other pages in the app. It is best to wrap your changes in a
-// namespace so they are properly recognized. You have options
-// if you e.g. want different styles for different namespaces:
-//
-// .active_admin       applies to any Active Admin namespace
-// .admin_namespace    applies to the admin namespace (eg: /admin)
-// .other_namespace    applies to a custom namespace named other (eg: /other)
-=======
-//   .status_tag { background: #6090DB; }
->>>>>>> 6238c122
+//   .status_tag { background: #6090DB; }